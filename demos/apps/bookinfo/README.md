--- conflicted
+++ resolved
@@ -322,11 +322,7 @@
 
 ```bash
    $ # (TODO) istioctl create -f mixer-rule-ratings-ratelimit.yaml
-<<<<<<< HEAD
-   $ kubectl apply -f test-ratelimit.yaml
-=======
    $ kubectl apply -f ../../mixer-config-quota-bookinfo.yaml
->>>>>>> 38af5c8a
 ```
 
 We now generate load on the `productpage` with the following command:
